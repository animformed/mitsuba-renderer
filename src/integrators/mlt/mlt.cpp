--- conflicted
+++ resolved
@@ -266,7 +266,6 @@
 			nested ? "nested " : "", cropSize.x, cropSize.y,
 			nCores, nCores == 1 ? "core" : "cores", sampleCount);
 
-<<<<<<< HEAD
 		if (m_config.workUnits <= 0) {
 			const size_t desiredMutationsPerWorkUnit = 200000;
 			const size_t cropArea  = (size_t) cropSize.x * cropSize.y;
@@ -275,11 +274,6 @@
 			Assert(workUnits <= (size_t) std::numeric_limits<int>::max());
 			m_config.workUnits = (int) std::max(workUnits, (size_t) 1);
 		}
-=======
-		if (m_config.workUnits <= 0)
-			m_config.workUnits = std::max((int) std::ceil((cropSize.x
-				* cropSize.y * sampleCount) / 200000.0f), 1);
->>>>>>> ad29ce0c
 
 		m_config.nMutations = (cropSize.x * cropSize.y *
 			sampleCount) / m_config.workUnits;
