/*
    This file is part of Mitsuba, a physically based rendering system.

    Copyright (c) 2007-2012 by Wenzel Jakob and others.

    Mitsuba is free software; you can redistribute it and/or modify
    it under the terms of the GNU General Public License Version 3
    as published by the Free Software Foundation.

    Mitsuba is distributed in the hope that it will be useful,
    but WITHOUT ANY WARRANTY; without even the implied warranty of
    MERCHANTABILITY or FITNESS FOR A PARTICULAR PURPOSE. See the
    GNU General Public License for more details.

    You should have received a copy of the GNU General Public License
    along with this program. If not, see <http://www.gnu.org/licenses/>.
*/

#pragma once
#if !defined(__MITSUBA_CORE_VECTOR_H_)
#define __MITSUBA_CORE_VECTOR_H_

#include <mitsuba/core/stream.h>

MTS_NAMESPACE_BEGIN
/**
 * \headerfile mitsuba/core/vector.h mitsuba/mitsuba.h
 * \brief Parameterizable one-dimensional vector data structure
 * \ingroup libcore
 */
template <typename T> struct TVector1 {
	typedef T          Scalar;
	typedef TPoint1<T> PointType;

	T x;

	/// Number of dimensions
	const static int dim = 1;

	/** \brief Construct a new vector without initializing it.
	 *
	 * This construtor is useful when the vector will either not
	 * be used at all (it might be part of a larger data structure)
	 * or initialized at a later point in time. Always make sure
	 * that one of the two is the case! Otherwise your program will do
	 * computations involving uninitialized memory, which will probably
	 * lead to a difficult-to-find bug.
	 */
#if !defined(MTS_DEBUG_UNINITIALIZED)
	TVector1() { }
#else
	TVector1() { x = std::numeric_limits<T>::quiet_NaN(); }
#endif

	/// Initialize the vector with the specified value
	TVector1(T x) : x(x) {  }

	/// Initialize the vector with the components of another vector data structure
	template <typename T1> explicit TVector1(const TVector1<T1> &v)
		: x((T) v.x) { }

	/// Initialize the vector with the components of a point data structure
	template <typename T1> explicit TVector1(const TPoint1<T1> &p)
		: x((T) p.x) { }

	/// Unserialize a vector from a binary data stream
	explicit TVector1(Stream *stream) {
		x = stream->readElement<T>();
	}

	/// Add two vectors and return the result
	TVector1 operator+(const TVector1 &v) const {
		return TVector1(x + v.x);
	}

	/// Subtract two vectors and return the result
	TVector1 operator-(const TVector1 &v) const {
		return TVector1(x - v.x);
	}

	/// Add another vector to the current one
	TVector1& operator+=(const TVector1 &v) {
		x += v.x;
		return *this;
	}

	/// Subtract another vector from the current one
	TVector1& operator-=(const TVector1 &v) {
		x -= v.x;
		return *this;
	}

	/// Multiply the vector by the given scalar and return the result
	TVector1 operator*(T f) const {
		return TVector1(x*f);
	}

	/// Multiply the vector by the given scalar
	TVector1 &operator*=(T f) {
		x *= f;
		return *this;
	}

	/// Return a negated version of the vector
	TVector1 operator-() const {
		return TVector1(-x);
	}

	/// Divide the vector by the given scalar and return the result
	TVector1 operator/(T f) const {
#ifdef MTS_DEBUG
		if (f == 0)
			SLog(EWarn, "Vector1: Division by zero!");
#endif
		return TVector1(x / f);
	}

	/// Divide the vector by the given scalar
	TVector1 &operator/=(T f) {
#ifdef MTS_DEBUG
		if (f == 0)
			SLog(EWarn, "Vector1: Division by zero!");
#endif
		x /= f;
		return *this;
	}

	/// Index into the vector's components
	T &operator[](int i) {
		return (&x)[i];
	}

	/// Index into the vector's components (const version)
	T operator[](int i) const {
		return (&x)[i];
	}

	/// Return the squared 1-norm of this vector
	T lengthSquared() const {
		return x*x;
	}

	/// Return the 1-norm of this vector
	T length() const {
		return std::abs(x);
	}

	/// Return whether or not this vector is identically zero
	bool isZero() const {
		return x == 0;
	}

	/// Equality test
	bool operator==(const TVector1 &v) const {
		return v.x == x;
	}

	/// Inequality test
	bool operator!=(const TVector1 &v) const {
		return v.x != x;
	}

	/// Serialize this vector to a binary data stream
	void serialize(Stream *stream) const {
		stream->writeElement<T>(x);
	}

	/// Return a readable string representation of this vector
	std::string toString() const {
		std::ostringstream oss;
		oss << "[" << x << "]";
		return oss.str();
	}
};

template <typename T> inline TVector1<T> operator*(T f, const TVector1<T> &v) {
	return v*f;
}

template <typename T> inline T dot(const TVector1<T> &v1, const TVector1<T> &v2) {
	return v1.x * v2.x;
}

template <typename T> inline T absDot(const TVector1<T> &v1, const TVector1<T> &v2) {
	return std::abs(dot(v1, v2));
}

template <typename T> inline TVector1<T> normalize(const TVector1<T> &v) {
	return v / v.length();
}

template <typename T> inline TVector1<T> normalizeStrict(const TVector1<T> &v, const char *errMsg) {
	Float length = v.length();
	if (length == 0)
		SLog(EError, "normalizeStrict(): %s", errMsg);
	return v / length;
}

template <> inline TVector1<int> TVector1<int>::operator/(int s) const {
#ifdef MTS_DEBUG
	if (s == 0)
		SLog(EWarn, "Vector1i: Division by zero!");
#endif
	return TVector1(x/s);
}

template <> inline TVector1<int> &TVector1<int>::operator/=(int s) {
#ifdef MTS_DEBUG
	if (s == 0)
		SLog(EWarn, "Vector1i: Division by zero!");
#endif

	x /= s;
	return *this;
}

namespace detail {
// Helper structures to define "length" as a floating point value

template <typename T, bool IsInteger = false> struct VectorLength {
	typedef T type;
};

template <typename T> struct VectorLength<T, true> {
	typedef Float type;
};

template <> struct VectorLength<uint64_t, true> {
	typedef double type;
};

template <> struct VectorLength<int64_t, true> {
	typedef double type;
};

}

/**
 * \headerfile mitsuba/core/vector.h mitsuba/mitsuba.h
 * \brief Parameterizable two-dimensional vector data structure
 * \ingroup libcore
 */
template <typename T> struct TVector2 {
	typedef T          Scalar;
	typedef TPoint2<T> PointType;
	typedef typename detail::VectorLength<T, std::numeric_limits<T>::is_integer>::type LengthType;

	T x, y;

	/// Number of dimensions
	const static int dim = 2;

	/** \brief Construct a new vector without initializing it.
	 *
	 * This construtor is useful when the vector will either not
	 * be used at all (it might be part of a larger data structure)
	 * or initialized at a later point in time. Always make sure
	 * that one of the two is the case! Otherwise your program will do
	 * computations involving uninitialized memory, which will probably
	 * lead to a difficult-to-find bug.
	 */
#if !defined(MTS_DEBUG_UNINITIALIZED)
	TVector2() { }
#else
	TVector2() { x = y = std::numeric_limits<T>::quiet_NaN(); }
#endif

	/// Initialize the vector with the specified X and Z components
	TVector2(T x, T y) : x(x), y(y) {  }

	/// Initialize all components of the the vector with the specified value
	explicit TVector2(T val) : x(val), y(val) { }

	/// Initialize the vector with the components of another vector data structure
	template <typename T2> explicit TVector2(const TVector2<T2> &v)
		: x((T) v.x), y((T) v.y) { }

	/// Initialize the vector with the components of a point data structure
	template <typename T2> explicit TVector2(const TPoint2<T2> &p)
		: x((T) p.x), y((T) p.y) { }

	/// Unserialize a vector from a binary data stream
	explicit TVector2(Stream *stream) {
		x = stream->readElement<T>();
		y = stream->readElement<T>();
	}

	/// Add two vectors and return the result
	TVector2 operator+(const TVector2 &v) const {
		return TVector2(x + v.x, y + v.y);
	}

	/// Subtract two vectors and return the result
	TVector2 operator-(const TVector2 &v) const {
		return TVector2(x - v.x, y - v.y);
	}

	/// Add another vector to the current one
	TVector2& operator+=(const TVector2 &v) {
		x += v.x; y += v.y;
		return *this;
	}

	/// Subtract another vector from the current one
	TVector2& operator-=(const TVector2 &v) {
		x -= v.x; y -= v.y;
		return *this;
	}

	/// Multiply the vector by the given scalar and return the result
	TVector2 operator*(T f) const {
		return TVector2(x*f, y*f);
	}

	/// Multiply the vector by the given scalar
	TVector2 &operator*=(T f) {
		x *= f; y *= f;
		return *this;
	}

	/// Return a negated version of the vector
	TVector2 operator-() const {
		return TVector2(-x, -y);
	}

	/// Divide the vector by the given scalar and return the result
	TVector2 operator/(T f) const {
#ifdef MTS_DEBUG
		if (f == 0)
			SLog(EWarn, "Vector2: Division by zero!");
#endif
		T recip = (T) 1 / f;
		return TVector2(x * recip, y * recip);
	}

	/// Divide the vector by the given scalar
	TVector2 &operator/=(T f) {
#ifdef MTS_DEBUG
		if (f == 0)
			SLog(EWarn, "Vector2: Division by zero!");
#endif
		T recip = (T) 1 / f;
		x *= recip; y *= recip;
		return *this;
	}

	/// Index into the vector's components
	T &operator[](int i) {
		return (&x)[i];
	}

	/// Index into the vector's components (const version)
	T operator[](int i) const {
		return (&x)[i];
	}

	/// Return the squared 2-norm of this vector
	T lengthSquared() const {
		return x*x + y*y;
	}

	/// Return the 2-norm of this vector
	LengthType length() const {
		return (LengthType) std::sqrt((LengthType) lengthSquared());
	}

	/// Return whether or not this vector is identically zero
	bool isZero() const {
		return x == 0 && y == 0;
	}

	/// Equality test
	bool operator==(const TVector2 &v) const {
		return (v.x == x && v.y == y);
	}

	/// Inequality test
	bool operator!=(const TVector2 &v) const {
		return v.x != x || v.y != y;
	}

	/// Serialize this vector to a binary data stream
	void serialize(Stream *stream) const {
		stream->writeElement<T>(x);
		stream->writeElement<T>(y);
	}

	/// Return a readable string representation of this vector
	std::string toString() const {
		std::ostringstream oss;
		oss << "[" << x << ", " << y << "]";
		return oss.str();
	}
};

template <typename T> inline TVector2<T> operator*(T f, const TVector2<T> &v) {
	return v*f;
}

template <typename T> inline T dot(const TVector2<T> &v1, const TVector2<T> &v2) {
	return v1.x * v2.x + v1.y * v2.y;
}

template <typename T> inline T absDot(const TVector2<T> &v1, const TVector2<T> &v2) {
	return std::abs(dot(v1, v2));
}

template <typename T> inline TVector2<T> normalize(const TVector2<T> &v) {
	return v / v.length();
}

template <typename T> inline TVector2<T> normalizeStrict(const TVector2<T> &v, const char *errMsg) {
	Float length = v.length();
	if (length == 0)
		SLog(EError, "normalizeStrict(): %s", errMsg);
	return v / length;
}

template <> inline TVector2<int> TVector2<int>::operator/(int s) const {
#ifdef MTS_DEBUG
	if (s == 0)
		SLog(EWarn, "Vector2i: Division by zero!");
#endif
	return TVector2(x/s, y/s);
}

template <> inline TVector2<int> &TVector2<int>::operator/=(int s) {
#ifdef MTS_DEBUG
	if (s == 0)
		SLog(EWarn, "Vector2i: Division by zero!");
#endif

	x /= s;
	y /= s;
	return *this;
}

/**
 * \headerfile mitsuba/core/vector.h mitsuba/mitsuba.h
 * \brief Parameterizable three-dimensional vector data structure
 * \ingroup libcore
 */
template <typename T> struct TVector3 {
	typedef T          Scalar;
	typedef TPoint3<T> PointType;
	typedef typename detail::VectorLength<T, std::numeric_limits<T>::is_integer>::type LengthType;

	T x, y, z;

	/// Number of dimensions
	const static int dim = 3;

	/** \brief Construct a new vector without initializing it.
	 *
	 * This construtor is useful when the vector will either not
	 * be used at all (it might be part of a larger data structure)
	 * or initialized at a later point in time. Always make sure
	 * that one of the two is the case! Otherwise your program will do
	 * computations involving uninitialized memory, which will probably
	 * lead to a difficult-to-find bug.
	 */
#if !defined(MTS_DEBUG_UNINITIALIZED)
	TVector3() { }
#else
	TVector3() { x = y = z = std::numeric_limits<T>::quiet_NaN(); }
#endif

	/// Initialize the vector with the specified X, Y and Z components
	TVector3(T x, T y, T z) : x(x), y(y), z(z) {  }

	/// Initialize all components of the the vector with the specified value
	explicit TVector3(T val) : x(val), y(val), z(val) { }

	/// Initialize the vector with the components of another vector data structure
	template <typename T2> explicit TVector3(const TVector3<T2> &v)
		: x((T) v.x), y((T) v.y), z((T) v.z) { }

	/// Initialize the vector with the components of a point data structure
	template <typename T2> explicit TVector3(const TPoint3<T2> &p)
		: x((T) p.x), y((T) p.y), z((T) p.z) { }

	/// Unserialize a vector from a binary data stream
	explicit TVector3(Stream *stream) {
		x = stream->readElement<T>();
		y = stream->readElement<T>();
		z = stream->readElement<T>();
	}

	/// Add two vectors and return the result
	TVector3 operator+(const TVector3 &v) const {
		return TVector3(x + v.x, y + v.y, z + v.z);
	}

	/// Subtract two vectors and return the result
	TVector3 operator-(const TVector3 &v) const {
		return TVector3(x - v.x, y - v.y, z - v.z);
	}

	/// Add another vector to the current one
	TVector3& operator+=(const TVector3 &v) {
		x += v.x; y += v.y; z += v.z;
		return *this;
	}

	/// Subtract another vector from the current one
	TVector3& operator-=(const TVector3 &v) {
		x -= v.x; y -= v.y; z -= v.z;
		return *this;
	}

	/// Multiply the vector by the given scalar and return the result
	TVector3 operator*(T f) const {
		return TVector3(x*f, y*f, z*f);
	}

	/// Multiply the vector by the given scalar
	TVector3 &operator*=(T f) {
		x *= f; y *= f; z *= f;
		return *this;
	}

	/// Return a negated version of the vector
	TVector3 operator-() const {
		return TVector3(-x, -y, -z);
	}

	/// Divide the vector by the given scalar and return the result
	TVector3 operator/(T f) const {
#ifdef MTS_DEBUG
		if (f == 0)
			SLog(EWarn, "Vector3: Division by zero!");
#endif
		T recip = (T) 1 / f;
		return TVector3(x * recip, y * recip, z * recip);
	}

	/// Divide the vector by the given scalar
	TVector3 &operator/=(T f) {
#ifdef MTS_DEBUG
		if (f == 0)
			SLog(EWarn, "Vector3: Division by zero!");
#endif
		T recip = (T) 1 / f;
		x *= recip; y *= recip; z *= recip;
		return *this;
	}

	/// Index into the vector's components
	T &operator[](int i) {
		return (&x)[i];
	}

	/// Index into the vector's components (const version)
	T operator[](int i) const {
		return (&x)[i];
	}

	/// Return the squared 2-norm of this vector
	T lengthSquared() const {
		return x*x + y*y + z*z;
	}

	/// Return the 2-norm of this vector
	LengthType length() const {
		return (LengthType) std::sqrt((LengthType) lengthSquared());
	}

	/// Return whether or not this vector is identically zero
	bool isZero() const {
		return x == 0 && y == 0 && z == 0;
	}

	/// Equality test
	bool operator==(const TVector3 &v) const {
		return (v.x == x && v.y == y && v.z == z);
	}

	/// Inequality test
	bool operator!=(const TVector3 &v) const {
		return v.x != x || v.y != y || v.z != z;
	}

	/// Serialize this vector to a binary data stream
	void serialize(Stream *stream) const {
		stream->writeElement<T>(x);
		stream->writeElement<T>(y);
		stream->writeElement<T>(z);
	}

	/// Return a readable string representation of this vector
	std::string toString() const {
		std::ostringstream oss;
		oss << "[" << x << ", " << y << ", " << z << "]";
		return oss.str();
	}
};

template <typename T> inline TVector3<T> operator*(T f, const TVector3<T> &v) {
	return v*f;
}

template <typename T> inline T dot(const TVector3<T> &v1, const TVector3<T> &v2) {
	return v1.x * v2.x + v1.y * v2.y + v1.z * v2.z;
}

template <typename T> inline T absDot(const TVector3<T> &v1, const TVector3<T> &v2) {
	return std::abs(dot(v1, v2));
}

template <typename T> inline TVector3<T> cross(const TVector3<T> &v1, const TVector3<T> &v2) {
	return TVector3<T>(
		(v1.y * v2.z) - (v1.z * v2.y),
		(v1.z * v2.x) - (v1.x * v2.z),
		(v1.x * v2.y) - (v1.y * v2.x)
	);
}

template <typename T> inline TVector3<T> normalize(const TVector3<T> &v) {
	return v / v.length();
}

template <typename T> inline TVector3<T> normalizeStrict(const TVector3<T> &v, const char *errMsg) {
	Float length = v.length();
	if (length == 0)
		SLog(EError, "normalizeStrict(): %s", errMsg);
	return v / length;
}

template <> inline TVector3<int> TVector3<int>::operator/(int s) const {
#ifdef MTS_DEBUG
	if (s == 0)
		SLog(EWarn, "Vector3i: Division by zero!");
#endif
	return TVector3(x/s, y/s, z/s);
}

template <> inline TVector3<int> &TVector3<int>::operator/=(int s) {
#ifdef MTS_DEBUG
	if (s == 0)
		SLog(EWarn, "Vector3i: Division by zero!");
#endif

	x /= s;
	y /= s;
	z /= s;
	return *this;
}


/**
 * \headerfile mitsuba/core/vector.h mitsuba/mitsuba.h
 * \brief Parameterizable four-dimensional vector data structure
 * \ingroup libcore
 */
template <typename T> struct TVector4 {
	typedef T          Scalar;
	typedef TPoint4<T> PointType;
	typedef typename detail::VectorLength<T, std::numeric_limits<T>::is_integer>::type LengthType;

	T x, y, z, w;

	/// Number of dimensions
	const static int dim = 4;
<<<<<<< HEAD

=======
>>>>>>> dd28d944

	/** \brief Construct a new vector without initializing it.
	 *
	 * This construtor is useful when the vector will either not
	 * be used at all (it might be part of a larger data structure)
	 * or initialized at a later point in time. Always make sure
	 * that one of the two is the case! Otherwise your program will do
	 * computations involving uninitialized memory, which will probably
	 * lead to a difficult-to-find bug.
	 */
#if !defined(MTS_DEBUG_UNINITIALIZED)
	TVector4() { }
#else
	TVector4() { x = y = z = w = std::numeric_limits<T>::quiet_NaN(); }
#endif

	/// Initialize the vector with the specified X, Y and Z components
	TVector4(T x, T y, T z, T w) : x(x), y(y), z(z), w(w) {  }

	/// Initialize all components of the the vector with the specified value
	explicit TVector4(T val) : x(val), y(val), z(val), w(val) { }

	/// Initialize the vector with the components of another vector data structure
	template <typename T2> explicit TVector4(const TVector4<T2> &v)
		: x((T) v.x), y((T) v.y), z((T) v.z), w((T) v.w) { }

	/// Initialize the vector with the components of a point data structure
	template <typename T2> explicit TVector4(const TPoint4<T2> &p)
		: x((T) p.x), y((T) p.y), z((T) p.z), w((T) p.w) { }

	/// Unserialize a vector from a binary data stream
	explicit TVector4(Stream *stream) {
		x = stream->readElement<T>();
		y = stream->readElement<T>();
		z = stream->readElement<T>();
		w = stream->readElement<T>();
	}

	/// Add two vectors and return the result
	TVector4 operator+(const TVector4 &v) const {
		return TVector4(x + v.x, y + v.y, z + v.z, w + v.w);
	}

	/// Subtract two vectors and return the result
	TVector4 operator-(const TVector4 &v) const {
		return TVector4(x - v.x, y - v.y, z - v.z, w - v.w);
	}

	/// Add another vector to the current one
	TVector4& operator+=(const TVector4 &v) {
		x += v.x; y += v.y; z += v.z; w += v.w;
		return *this;
	}

	/// Subtract another vector from the current one
	TVector4& operator-=(const TVector4 &v) {
		x -= v.x; y -= v.y; z -= v.z; w -= v.w;
		return *this;
	}

	/// Multiply the vector by the given scalar and return the result
	TVector4 operator*(T f) const {
		return TVector4(x * f, y * f, z * f, w * f);
	}

	/// Multiply the vector by the given scalar
	TVector4 &operator*=(T f) {
		x *= f; y *= f; z *= f; w *= f;
		return *this;
	}

	/// Return a negated version of the vector
	TVector4 operator-() const {
		return TVector4(-x, -y, -z, -w);
	}

	/// Divide the vector by the given scalar and return the result
	TVector4 operator/(T f) const {
#ifdef MTS_DEBUG
		if (f == 0)
			SLog(EWarn, "Vector4: Division by zero!");
#endif
		T recip = (T) 1 / f;
		return TVector4(x * recip, y * recip, z * recip, w * recip);
	}

	/// Divide the vector by the given scalar
	TVector4 &operator/=(T f) {
#ifdef MTS_DEBUG
		if (f == 0)
			SLog(EWarn, "Vector4: Division by zero!");
#endif
		T recip = (T) 1 / f;
		x *= recip; y *= recip; z *= recip; w *= recip;
		return *this;
	}

	/// Index into the vector's components
	T &operator[](int i) {
		return (&x)[i];
	}

	/// Index into the vector's components (const version)
	T operator[](int i) const {
		return (&x)[i];
	}

	/// Return the squared 2-norm of this vector
	T lengthSquared() const {
		return x*x + y*y + z*z + w*w;
	}

	/// Return the 2-norm of this vector
	LengthType length() const {
		return (LengthType) std::sqrt((LengthType) lengthSquared());
	}

	/// Return whether or not this vector is identically zero
	bool isZero() const {
		return x == 0 && y == 0 && z == 0 && w == 0;
	}

	/// Equality test
	bool operator==(const TVector4 &v) const {
		return (v.x == x && v.y == y && v.z == z && v.w == w);
	}

	/// Inequality test
	bool operator!=(const TVector4 &v) const {
		return v.x != x || v.y != y || v.z != z || v.w != w;
	}

	/// Serialize this vector to a binary data stream
	void serialize(Stream *stream) const {
		stream->writeElement<T>(x);
		stream->writeElement<T>(y);
		stream->writeElement<T>(z);
		stream->writeElement<T>(w);
	}

	/// Return a readable string representation of this vector
	std::string toString() const {
		std::ostringstream oss;
		oss << "[" << x << ", " << y << ", " << z << ", " << w << "]";
		return oss.str();
	}
};

template <typename T> inline TVector4<T> operator*(T f, const TVector4<T> &v) {
	return v*f;
}

template <typename T> inline T dot(const TVector4<T> &v1, const TVector4<T> &v2) {
	return v1.x * v2.x + v1.y * v2.y + v1.z * v2.z + v1.w * v2.w;
}

template <typename T> inline T absDot(const TVector4<T> &v1, const TVector4<T> &v2) {
	return std::abs(dot(v1, v2));
}

template <typename T> inline TVector4<T> normalize(const TVector4<T> &v) {
	return v / v.length();
}

template <typename T> inline TVector4<T> normalizeStrict(const TVector4<T> &v, const char *errMsg) {
	Float length = v.length();
	if (length == 0)
		SLog(EError, "normalizeStrict(): %s", errMsg);
	return v / length;
}

template <> inline TVector4<int> TVector4<int>::operator/(int s) const {
#ifdef MTS_DEBUG
	if (s == 0)
		SLog(EWarn, "Vector4i: Division by zero!");
#endif
	return TVector4(x/s, y/s, z/s, w/s);
}

template <> inline TVector4<int> &TVector4<int>::operator/=(int s) {
#ifdef MTS_DEBUG
	if (s == 0)
		SLog(EWarn, "Vector4i: Division by zero!");
#endif

	x /= s;
	y /= s;
	z /= s;
	w /= s;
	return *this;
}

MTS_NAMESPACE_END

#endif /* __MITSUBA_CORE_VECTOR_H_ */<|MERGE_RESOLUTION|>--- conflicted
+++ resolved
@@ -661,10 +661,6 @@
 
 	/// Number of dimensions
 	const static int dim = 4;
-<<<<<<< HEAD
-
-=======
->>>>>>> dd28d944
 
 	/** \brief Construct a new vector without initializing it.
 	 *
